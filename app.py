--- conflicted
+++ resolved
@@ -2570,8 +2570,6 @@
 
 def test():
     pass
-<<<<<<< HEAD
-=======
 
 @app.route("/admin/users/<int:user_id>/reset-password", methods=["POST"])
 @login_required
@@ -2690,18 +2688,13 @@
     
     # Pass the token to the template for the form action
     return render_template("auth/reset_password.html", token=token)
->>>>>>> d9663f7b
 
 if __name__ == "__main__":
     with app.app_context():
         # Create all tables
         db.create_all()
-<<<<<<< HEAD
-    app.run(debug=True, host="0.0.0.0", port=5000)
-=======
         # Add status column if it doesn't exist
         add_status_column()
         app.run(debug=True)
->>>>>>> d9663f7b
 
 #final